# Waffle GCS

[![Build Status](https://travis-ci.org/kolorahl/waffle_gcs.svg?branch=master)](https://travis-ci.org/kolorahl/waffle_gcs)

Google Cloud Storage for Waffle

## What's Waffle?

[Waffle](https://github.com/elixir-waffle/waffle) (formerly _Arc_) is a file
uploading library for Elixir. It's main goal is to provide "plug and play" file
uploading and retrieval functionality for any storage provider (e.g. AWS S3,
Google Cloud Storage, etc).

## What's Waffle GCS?

Waffle GCS provides an integration between Waffle and Google Cloud Storage. It
is (in my opinion) the spiritual successor to
[arc_gcs](https://github.com/martide/arc_gcs). If you want to easily upload and
retrieve files using Google Cloud Storage as your provider, and you also use
Waffle, then this library is for you.

## What's different from `arc_gcs`?

The major three differences are:

1. Transitions from `Arc` to `Waffle`.
2. Uses the official
[Google Cloud API client](https://hex.pm/packages/google_api_storage) for Elixir
rather than constructing XML requests and sending them over HTTP.
3. (In Progress) Implements the v4 URL signing process in addition to the existing v2 process.

Because Google now officially builds client libraries for Elixir, it is more
maintainable to use those libraries rather than relying on the older XML API.
The v2 URL signing process is also being deprecated in favor of the v4 process.
Although Google will give plenty of advance notice if/when the v2 process is
becoming unsupported, it's again more maintainable to use Google best practices
to ensure future compatibility.

## Installation

Add it to your mix dependencies:

```elixir
defp deps do
  [
    ...,
    {:waffle_gcs, "~> 0.1"}
  ]
end
```

## Configuration

All configuration values are stored under the `:waffle` app key. E.g.

```elixir
config :waffle,
  storage: Waffle.Storage.Google,
  bucket: "gcs-bucket",
  storage_dir: "uploads/waffle"
```

**Note**: a valid bucket name is a required config. This can either be a
hard-coded string (e.g. `"gcs-bucket"`) or a system env tuple (e.g.
`{:system, "WAFFLE_BUCKET"}`). You can also override this in your definition
module (e.g. `def bucket(), do: "my-bucket"`).

<<<<<<< HEAD
### Custom Token Generation ###

By default, the credentials provided to Goth will be used to generate tokens.
If you have multiple sets of credentials in Goth or otherwise need more control
over token generation, you can define your own module:

```elixir
defmodule MyCredentials do
  @behaviour Waffle.Storage.Google.TokenFetcher
  @impl Waffle.Storage.Google.TokenFetcher
  def get_token(scopes) when is_list(scopes), do: get_token(Enum.join(scopes, " "))
  @impl Waffle.Storage.Google.TokenFetcher
  def get_token(scope) when is_binary(scope) do
    {:ok, token} = Goth.Token.for_scope({"my-user@my-gcs-account.com", scope})
    token.token
  end
end
```

And configure it to use this new module instead of the default token generation:

```elixir
config :waffle,
  storage: Waffle.Storage.Google,
  bucket: "gcs-bucket-name",
  token_fetcher: MyCredentials
```
=======
Authentication is done through Goth which requires credentials (https://github.com/peburrows/goth#installation).
>>>>>>> d1526e0b

## URL Signing

If your bucket/object permissions do not allow for public access, you will need
to use signed URLs to give people access to the uploaded files. This is done by
either passing `signed: true` to `CloudStorage.url/4` or by setting it in the
configs (`config :waffle, signed: true`). The default expiration time is one
hour but can be changed by setting the `:expires_in` config/option value. The
value is **the number of seconds** the URL should remain valid for after
generation.

## GCS object headers

You can specify custom object headers by defining `gcs_object_headers/2` in your definition which returns keyword list or map. E.g.

```
def gcs_object_headers(_version, {_file, _scope}) do
  [contentType: "image/jpeg"]
end
```

The list of all the supported attributes can be found here: https://hexdocs.pm/google_api_storage/GoogleApi.Storage.V1.Model.Object.html.<|MERGE_RESOLUTION|>--- conflicted
+++ resolved
@@ -65,7 +65,6 @@
 `{:system, "WAFFLE_BUCKET"}`). You can also override this in your definition
 module (e.g. `def bucket(), do: "my-bucket"`).
 
-<<<<<<< HEAD
 ### Custom Token Generation ###
 
 By default, the credentials provided to Goth will be used to generate tokens.
@@ -93,9 +92,6 @@
   bucket: "gcs-bucket-name",
   token_fetcher: MyCredentials
 ```
-=======
-Authentication is done through Goth which requires credentials (https://github.com/peburrows/goth#installation).
->>>>>>> d1526e0b
 
 ## URL Signing
 
